[package]
name = "trie-bench"
description = "Standard benchmarking suite for tries"
<<<<<<< HEAD
version = "0.11.1"
=======
version = "0.12.0"
>>>>>>> 0d914acf
authors = ["Parity Technologies <admin@parity.io>"]
license = "Apache-2.0"

[dependencies]
<<<<<<< HEAD
keccak-hasher = { path = "../keccak-hasher", version = "0.11.1" }
trie-standardmap = { path = "../trie-standardmap", version  = "0.11.1" }
hash-db = { path = "../../hash-db" , version = "0.11.1"}
memory-db = { path = "../../memory-db", version = "0.11.1" }
trie-root = { path = "../../trie-root", version = "0.11.1" }
trie-db = { path = "../../trie-db", version = "0.11.1" }
=======
keccak-hasher = { path = "../keccak-hasher", version = "0.12.0" }
trie-standardmap = { path = "../trie-standardmap", version  = "0.12.0" }
hash-db = { path = "../../hash-db" , version = "0.12.0"}
memory-db = { path = "../../memory-db", version = "0.12.0" }
trie-root = { path = "../../trie-root", version = "0.12.0" }
trie-db = { path = "../../trie-db", version = "0.12.0" }
>>>>>>> 0d914acf
criterion = "0.2.8"
parity-codec = "3.0"<|MERGE_RESOLUTION|>--- conflicted
+++ resolved
@@ -1,29 +1,16 @@
 [package]
 name = "trie-bench"
 description = "Standard benchmarking suite for tries"
-<<<<<<< HEAD
-version = "0.11.1"
-=======
-version = "0.12.0"
->>>>>>> 0d914acf
+version = "0.12.2"
 authors = ["Parity Technologies <admin@parity.io>"]
 license = "Apache-2.0"
 
 [dependencies]
-<<<<<<< HEAD
-keccak-hasher = { path = "../keccak-hasher", version = "0.11.1" }
-trie-standardmap = { path = "../trie-standardmap", version  = "0.11.1" }
-hash-db = { path = "../../hash-db" , version = "0.11.1"}
-memory-db = { path = "../../memory-db", version = "0.11.1" }
-trie-root = { path = "../../trie-root", version = "0.11.1" }
-trie-db = { path = "../../trie-db", version = "0.11.1" }
-=======
-keccak-hasher = { path = "../keccak-hasher", version = "0.12.0" }
-trie-standardmap = { path = "../trie-standardmap", version  = "0.12.0" }
-hash-db = { path = "../../hash-db" , version = "0.12.0"}
-memory-db = { path = "../../memory-db", version = "0.12.0" }
-trie-root = { path = "../../trie-root", version = "0.12.0" }
-trie-db = { path = "../../trie-db", version = "0.12.0" }
->>>>>>> 0d914acf
+keccak-hasher = { path = "../keccak-hasher", version = "0.12.2" }
+trie-standardmap = { path = "../trie-standardmap", version  = "0.12.2" }
+hash-db = { path = "../../hash-db" , version = "0.12.2"}
+memory-db = { path = "../../memory-db", version = "0.12.2" }
+trie-root = { path = "../../trie-root", version = "0.12.2" }
+trie-db = { path = "../../trie-db", version = "0.12.2" }
 criterion = "0.2.8"
 parity-codec = "3.0"