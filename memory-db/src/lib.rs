// Copyright 2017, 2018 Parity Technologies
//
// Licensed under the Apache License, Version 2.0 (the "License");
// you may not use this file except in compliance with the License.
// You may obtain a copy of the License at
//
//     http://www.apache.org/licenses/LICENSE-2.0
//
// Unless required by applicable law or agreed to in writing, software
// distributed under the License is distributed on an "AS IS" BASIS,
// WITHOUT WARRANTIES OR CONDITIONS OF ANY KIND, either express or implied.
// See the License for the specific language governing permissions and
// limitations under the License.

//! Reference-counted memory-based `HashDB` implementation.

#![cfg_attr(not(feature = "std"), no_std)]
#![cfg_attr(not(feature = "std"), feature(alloc))]

extern crate hash_db;
<<<<<<< HEAD
extern crate parity_util_mem as malloc_size_of;
#[cfg(feature = "deprecated")]
=======
#[cfg(feature = "std")]
>>>>>>> 3b16b714
extern crate heapsize;
#[cfg(not(feature = "std"))]
extern crate hashmap_core;
#[cfg(not(feature = "std"))]
extern crate alloc;
#[cfg(test)] extern crate keccak_hasher;

use hash_db::{HashDB, HashDBRef, PlainDB, PlainDBRef, Hasher as KeyHasher, AsHashDB, AsPlainDB};
<<<<<<< HEAD
use malloc_size_of::{MallocSizeOf, MallocSizeOfOps};
#[cfg(feature = "deprecated")]
=======
#[cfg(feature = "std")]
>>>>>>> 3b16b714
use heapsize::HeapSizeOf;
#[cfg(feature = "std")]
use std::{
	collections::hash_map::Entry,
	collections::HashMap,
	hash,
	mem,
	marker::PhantomData,
	cmp::Eq,
	borrow::Borrow,
};

#[cfg(not(feature = "std"))]
use hashmap_core::{
	HashMap,
	map::Entry,
};

#[cfg(not(feature = "std"))]
use core::{
	hash,
	mem,
	marker::PhantomData,
	cmp::Eq,
	borrow::Borrow,
};

#[cfg(not(feature = "std"))]
use alloc::vec::Vec;

/// Reference-counted memory-based `HashDB` implementation.
///
/// Use `new()` to create a new database. Insert items with `insert()`, remove items
/// with `remove()`, check for existence with `contains()` and lookup a hash to derive
/// the data with `get()`. Clear with `clear()` and purge the portions of the data
/// that have no references with `purge()`.
///
/// # Example
/// ```rust
/// extern crate hash_db;
/// extern crate keccak_hasher;
/// extern crate memory_db;
///
/// use hash_db::{Hasher, HashDB};
/// use keccak_hasher::KeccakHasher;
/// use memory_db::{MemoryDB, HashKey};
/// fn main() {
///   let mut m = MemoryDB::<KeccakHasher, HashKey<_>, Vec<u8>>::default();
///   let d = "Hello world!".as_bytes();
///
///   let k = m.insert(&[], d);
///   assert!(m.contains(&k, &[]));
///   assert_eq!(m.get(&k, &[]).unwrap(), d);
///
///   m.insert(&[], d);
///   assert!(m.contains(&k, &[]));
///
///   m.remove(&k, &[]);
///   assert!(m.contains(&k, &[]));
///
///   m.remove(&k, &[]);
///   assert!(!m.contains(&k, &[]));
///
///   m.remove(&k, &[]);
///   assert!(!m.contains(&k, &[]));
///
///   m.insert(&[], d);
///   assert!(!m.contains(&k, &[]));

///   m.insert(&[], d);
///   assert!(m.contains(&k, &[]));
///   assert_eq!(m.get(&k, &[]).unwrap(), d);
///
///   m.remove(&k, &[]);
///   assert!(!m.contains(&k, &[]));
/// }
/// ```
#[derive(Clone, PartialEq)]
pub struct MemoryDB<H, KF, T>
	where
	H: KeyHasher,
	KF: KeyFunction<H>,
{
	data: HashMap<KF::Key, (T, i32)>,
	hashed_null_node: H::Out,
	null_node_data: T,
	_kf: PhantomData<KF>,
}

pub trait KeyFunction<H: KeyHasher> {
	type Key: Send + Sync + Clone + hash::Hash + Eq ;

	fn key(hash: &H::Out, prefix: &[u8]) -> Self::Key;
}


/// Make database key from hash and prefix.
pub fn prefixed_key<H: KeyHasher>(key: &H::Out, prefix: &[u8]) -> Vec<u8> {
	let mut prefixed_key = Vec::with_capacity(key.as_ref().len() + prefix.len());
	prefixed_key.extend_from_slice(prefix);
	prefixed_key.extend_from_slice(key.as_ref());
	prefixed_key
}

/// Make database key from hash only.
pub fn hash_key<H: KeyHasher>(key: &H::Out, _prefix: &[u8]) -> H::Out {
	key.clone()
}

/// Key function that only uses the hash
pub struct HashKey<H: KeyHasher>(PhantomData<H>);

impl<H: KeyHasher> KeyFunction<H> for HashKey<H> {
	type Key = H::Out;

	fn key(hash: &H::Out, prefix: &[u8]) -> H::Out {
		hash_key::<H>(hash, prefix)
	}
}

/// Key function that concatenates prefix and hash.
pub struct PrefixedKey<H: KeyHasher>(PhantomData<H>);

impl<H: KeyHasher> KeyFunction<H> for PrefixedKey<H> {
	type Key = Vec<u8>;

	fn key(hash: &H::Out, prefix: &[u8]) -> Vec<u8> {
		prefixed_key::<H>(hash, prefix)
	}
}

impl<'a, H, KF, T> Default for MemoryDB<H, KF, T>
where
	H: KeyHasher,
	T: From<&'a [u8]>,
	KF: KeyFunction<H>,
{
	fn default() -> Self {
		Self::from_null_node(&[0u8][..], [0u8][..].into())
	}
}

/// Create a new `MemoryDB` from a given null key/data
impl<H, KF, T> MemoryDB<H, KF, T>
where
	H: KeyHasher,
	T: Default,
	KF: KeyFunction<H>,
{
	/// Remove an element and delete it from storage if reference count reaches zero.
	/// If the value was purged, return the old value.
	pub fn remove_and_purge(&mut self, key: &<H as KeyHasher>::Out, prefix: &[u8]) -> Option<T> {
		if key == &self.hashed_null_node {
			return None;
		}
		let key = KF::key(key, prefix);
		match self.data.entry(key) {
			Entry::Occupied(mut entry) =>
				if entry.get().1 == 1 {
					Some(entry.remove().0)
				} else {
					entry.get_mut().1 -= 1;
					None
				},
			Entry::Vacant(entry) => {
				entry.insert((T::default(), -1)); // FIXME: shouldn't it be purged?
				None
			}
		}
	}
}

impl<'a, H: KeyHasher, KF, T> MemoryDB<H, KF, T>
where
	H: KeyHasher,
	T: From<&'a [u8]>,
	KF: KeyFunction<H>,
{
	/// Create a new `MemoryDB` from a given null key/data
	pub fn from_null_node(null_key: &'a [u8], null_node_data: T) -> Self {
		MemoryDB {
			data: HashMap::default(),
			hashed_null_node: H::hash(null_key),
			null_node_data,
			_kf: Default::default(),
		}
	}

	pub fn new(data: &'a [u8]) -> Self {
		Self::from_null_node(data, data.into())
	}

	/// Clear all data from the database.
	///
	/// # Examples
	/// ```rust
	/// extern crate hash_db;
	/// extern crate keccak_hasher;
	/// extern crate memory_db;
	///
	/// use hash_db::{Hasher, HashDB};
	/// use keccak_hasher::KeccakHasher;
	/// use memory_db::{MemoryDB, HashKey};
	///
	/// fn main() {
	///   let mut m = MemoryDB::<KeccakHasher, HashKey<_>, Vec<u8>>::default();
	///   let hello_bytes = "Hello world!".as_bytes();
	///   let hash = m.insert(&[], hello_bytes);
	///   assert!(m.contains(&hash, &[]));
	///   m.clear();
	///   assert!(!m.contains(&hash, &[]));
	/// }
	/// ```
	pub fn clear(&mut self) {
		self.data.clear();
	}

	/// Purge all zero-referenced data from the database.
	pub fn purge(&mut self) {
		self.data.retain(|_, &mut (_, rc)| rc != 0);
	}

	/// Return the internal map of hashes to data, clearing the current state.
	pub fn drain(&mut self) -> HashMap<KF::Key, (T, i32)> {
		mem::replace(&mut self.data, Default::default())
	}

	/// Grab the raw information associated with a key. Returns None if the key
	/// doesn't exist.
	///
	/// Even when Some is returned, the data is only guaranteed to be useful
	/// when the refs > 0.
	pub fn raw(&self, key: &<H as KeyHasher>::Out, prefix: &[u8]) -> Option<(&T, i32)> {
		if key == &self.hashed_null_node {
			return Some((&self.null_node_data, 1));
		}
		self.data.get(&KF::key(key, prefix)).map(|(value, count)| (value, *count))
	}

	/// Consolidate all the entries of `other` into `self`.
	pub fn consolidate(&mut self, mut other: Self) {
		for (key, (value, rc)) in other.drain() {
			match self.data.entry(key) {
				Entry::Occupied(mut entry) => {
					if entry.get().1 < 0 {
						entry.get_mut().0 = value;
					}

					entry.get_mut().1 += rc;
				}
				Entry::Vacant(entry) => {
					entry.insert((value, rc));
				}
			}
		}
	}

	/// Get the keys in the database together with number of underlying references.
	pub fn keys(&self) -> HashMap<KF::Key, i32> {
		self.data.iter()
			.filter_map(|(k, v)| if v.1 != 0 {
				Some((k.clone(), v.1))
			} else {
				None
			})
			.collect()
	}
}

<<<<<<< HEAD
#[cfg(feature = "deprecated")]
impl<H, T> MemoryDB<H, T>
=======
#[cfg(feature = "std")]
impl<H, KF, T> MemoryDB<H, KF, T>
>>>>>>> 3b16b714
where
	H: KeyHasher,
	T: HeapSizeOf,
	KF: KeyFunction<H>,
{
	#[deprecated(since="0.12.0", note="please use `malloc_size_of` instead")]
	/// Returns the size of allocated heap memory
	pub fn mem_used(&self) -> usize {
		0//self.data.heap_size_of_children()
		// TODO Reenable above when HeapSizeOf supports arrays.
	}
}

<<<<<<< HEAD
impl<H, T> MallocSizeOf for MemoryDB<H, T>
where
	H: KeyHasher,
	H::Out: MallocSizeOf,
	T: MallocSizeOf,
{
	fn size_of(&self, ops: &mut MallocSizeOfOps) -> usize {
		self.data.size_of(ops)
			+ self.null_node_data.size_of(ops)
			+ self.hashed_null_node.size_of(ops)
	}
}


impl<H, T> PlainDB<H::Out, T> for MemoryDB<H, T>
=======
impl<H, KF, T> PlainDB<H::Out, T> for MemoryDB<H, KF, T>
>>>>>>> 3b16b714
where
	H: KeyHasher,
	T: Default + PartialEq<T> + for<'a> From<&'a [u8]> + Clone + Send + Sync,
	KF: Send + Sync + KeyFunction<H>,
	KF::Key: Borrow<[u8]> + for <'a> From<&'a [u8]>,
{
	fn get(&self, key: &H::Out) -> Option<T> {
		match self.data.get(key.as_ref()) {
			Some(&(ref d, rc)) if rc > 0 => Some(d.clone()),
			_ => None
		}
	}

	fn contains(&self, key: &H::Out) -> bool {
		match self.data.get(key.as_ref()) {
			Some(&(_, x)) if x > 0 => true,
			_ => false
		}
	}

	fn emplace(&mut self, key: H::Out, value: T) {
		match self.data.entry(key.as_ref().into()) {
			Entry::Occupied(mut entry) => {
				let &mut (ref mut old_value, ref mut rc) = entry.get_mut();
				if *rc <= 0 {
					*old_value = value;
				}
				*rc += 1;
			},
			Entry::Vacant(entry) => {
				entry.insert((value, 1));
			},
		}
	}

	fn remove(&mut self, key: &H::Out) {
		match self.data.entry(key.as_ref().into()) {
			Entry::Occupied(mut entry) => {
				let &mut (_, ref mut rc) = entry.get_mut();
				*rc -= 1;
			},
			Entry::Vacant(entry) => {
				entry.insert((T::default(), -1));
			},
		}
	}
}

impl<H, KF, T> PlainDBRef<H::Out, T> for MemoryDB<H, KF, T>
where
	H: KeyHasher,
	T: Default + PartialEq<T> + for<'a> From<&'a [u8]> + Clone + Send + Sync,
	KF: Send + Sync + KeyFunction<H>,
	KF::Key: Borrow<[u8]> + for <'a> From<&'a [u8]>,
{
	fn get(&self, key: &H::Out) -> Option<T> { PlainDB::get(self, key) }
	fn contains(&self, key: &H::Out) -> bool { PlainDB::contains(self, key) }
}

impl<H, KF, T> HashDB<H, T> for MemoryDB<H, KF, T>
where
	H: KeyHasher,
	T: Default + PartialEq<T> + for<'a> From<&'a [u8]> + Clone + Send + Sync,
	KF: Send + Sync + KeyFunction<H>,
{
	fn get(&self, key: &H::Out, prefix: &[u8]) -> Option<T> {
		if key == &self.hashed_null_node {
			return Some(self.null_node_data.clone());
		}

		let key = KF::key(key, prefix);
		match self.data.get(&key) {
			Some(&(ref d, rc)) if rc > 0 => Some(d.clone()),
			_ => None
		}
	}

	fn contains(&self, key: &H::Out, prefix: &[u8]) -> bool {
		if key == &self.hashed_null_node {
			return true;
		}

		let key = KF::key(key, prefix);
		match self.data.get(&key) {
			Some(&(_, x)) if x > 0 => true,
			_ => false
		}
	}

	fn emplace(&mut self, key: H::Out, prefix: &[u8], value: T) {
		if value == self.null_node_data {
			return;
		}

		let key = KF::key(&key, prefix);
		match self.data.entry(key) {
			Entry::Occupied(mut entry) => {
				let &mut (ref mut old_value, ref mut rc) = entry.get_mut();
				if *rc <= 0 {
					*old_value = value;
				}
				*rc += 1;
			},
			Entry::Vacant(entry) => {
				entry.insert((value, 1));
			},
		}
	}

	fn insert(&mut self, prefix: &[u8], value: &[u8]) -> H::Out {
		if T::from(value) == self.null_node_data {
			return self.hashed_null_node.clone();
		}

		let key = H::hash(value);
		HashDB::emplace(self, key, prefix, value.into());
		key
	}

	fn remove(&mut self, key: &H::Out, prefix: &[u8]) {
		if key == &self.hashed_null_node {
			return;
		}

		let key = KF::key(key, prefix);
		match self.data.entry(key) {
			Entry::Occupied(mut entry) => {
				let &mut (_, ref mut rc) = entry.get_mut();
				*rc -= 1;
			},
			Entry::Vacant(entry) => {
				entry.insert((T::default(), -1));
			},
		}
	}
}

impl<H, KF, T> HashDBRef<H, T> for MemoryDB<H, KF, T>
where
	H: KeyHasher,
	T: Default + PartialEq<T> + for<'a> From<&'a [u8]> + Clone + Send + Sync,
	KF: Send + Sync + KeyFunction<H>,
{
	fn get(&self, key: &H::Out, prefix: &[u8]) -> Option<T> { HashDB::get(self, key, prefix) }
	fn contains(&self, key: &H::Out, prefix: &[u8]) -> bool { HashDB::contains(self, key, prefix) }
}

impl<H, KF, T> AsPlainDB<H::Out, T> for MemoryDB<H, KF, T>
where
	H: KeyHasher,
	T: Default + PartialEq<T> + for<'a> From<&'a[u8]> + Clone + Send + Sync,
	KF: Send + Sync + KeyFunction<H>,
	KF::Key: Borrow<[u8]> + for <'a> From<&'a [u8]>,
{
	fn as_plain_db(&self) -> &PlainDB<H::Out, T> { self }
	fn as_plain_db_mut(&mut self) -> &mut PlainDB<H::Out, T> { self }
}

impl<H, KF, T> AsHashDB<H, T> for MemoryDB<H, KF, T>
where
	H: KeyHasher,
	T: Default + PartialEq<T> + for<'a> From<&'a[u8]> + Clone + Send + Sync,
	KF: Send + Sync + KeyFunction<H>,
{
	fn as_hash_db(&self) -> &HashDB<H, T> { self }
	fn as_hash_db_mut(&mut self) -> &mut HashDB<H, T> { self }
}

#[cfg(test)]
mod tests {
	use super::{MemoryDB, HashDB, KeyHasher, HashKey};
	use keccak_hasher::KeccakHasher;

	#[test]
	fn memorydb_remove_and_purge() {
		let hello_bytes = b"Hello world!";
		let hello_key = KeccakHasher::hash(hello_bytes);

		let mut m = MemoryDB::<KeccakHasher, HashKey<_>, Vec<u8>>::default();
		m.remove(&hello_key, &[]);
		assert_eq!(m.raw(&hello_key, &[]).unwrap().1, -1);
		m.purge();
		assert_eq!(m.raw(&hello_key, &[]).unwrap().1, -1);
		m.insert(&[], hello_bytes);
		assert_eq!(m.raw(&hello_key, &[]).unwrap().1, 0);
		m.purge();
		assert_eq!(m.raw(&hello_key, &[]), None);

		let mut m = MemoryDB::<KeccakHasher, HashKey<_>, Vec<u8>>::default();
		assert!(m.remove_and_purge(&hello_key, &[]).is_none());
		assert_eq!(m.raw(&hello_key, &[]).unwrap().1, -1);
		m.insert(&[], hello_bytes);
		m.insert(&[], hello_bytes);
		assert_eq!(m.raw(&hello_key, &[]).unwrap().1, 1);
		assert_eq!(&*m.remove_and_purge(&hello_key, &[]).unwrap(), hello_bytes);
		assert_eq!(m.raw(&hello_key, &[]), None);
		assert!(m.remove_and_purge(&hello_key, &[]).is_none());
	}

	#[test]
	fn consolidate() {
		let mut main = MemoryDB::<KeccakHasher, HashKey<_>, Vec<u8>>::default();
		let mut other = MemoryDB::<KeccakHasher, HashKey<_>, Vec<u8>>::default();
		let remove_key = other.insert(&[], b"doggo");
		main.remove(&remove_key, &[]);

		let insert_key = other.insert(&[], b"arf");
		main.emplace(insert_key, &[], "arf".as_bytes().to_vec());

		let negative_remove_key = other.insert(&[], b"negative");
		other.remove(&negative_remove_key, &[]);	// ref cnt: 0
		other.remove(&negative_remove_key, &[]);	// ref cnt: -1
		main.remove(&negative_remove_key, &[]);	// ref cnt: -1

		main.consolidate(other);

		assert_eq!(main.raw(&remove_key, &[]).unwrap(), (&"doggo".as_bytes().to_vec(), 0));
		assert_eq!(main.raw(&insert_key, &[]).unwrap(), (&"arf".as_bytes().to_vec(), 2));
		assert_eq!(main.raw(&negative_remove_key, &[]).unwrap(), (&"negative".as_bytes().to_vec(), -2));
	}

	#[test]
	fn default_works() {
		let mut db = MemoryDB::<KeccakHasher, HashKey<_>, Vec<u8>>::default();
		let hashed_null_node = KeccakHasher::hash(&[0u8][..]);
		assert_eq!(db.insert(&[], &[0u8][..]), hashed_null_node);
	}
}<|MERGE_RESOLUTION|>--- conflicted
+++ resolved
@@ -18,12 +18,9 @@
 #![cfg_attr(not(feature = "std"), feature(alloc))]
 
 extern crate hash_db;
-<<<<<<< HEAD
 extern crate parity_util_mem as malloc_size_of;
 #[cfg(feature = "deprecated")]
-=======
 #[cfg(feature = "std")]
->>>>>>> 3b16b714
 extern crate heapsize;
 #[cfg(not(feature = "std"))]
 extern crate hashmap_core;
@@ -32,12 +29,9 @@
 #[cfg(test)] extern crate keccak_hasher;
 
 use hash_db::{HashDB, HashDBRef, PlainDB, PlainDBRef, Hasher as KeyHasher, AsHashDB, AsPlainDB};
-<<<<<<< HEAD
 use malloc_size_of::{MallocSizeOf, MallocSizeOfOps};
 #[cfg(feature = "deprecated")]
-=======
 #[cfg(feature = "std")]
->>>>>>> 3b16b714
 use heapsize::HeapSizeOf;
 #[cfg(feature = "std")]
 use std::{
@@ -128,11 +122,10 @@
 }
 
 pub trait KeyFunction<H: KeyHasher> {
-	type Key: Send + Sync + Clone + hash::Hash + Eq ;
+	type Key: Send + Sync + Clone + hash::Hash + Eq;
 
 	fn key(hash: &H::Out, prefix: &[u8]) -> Self::Key;
 }
-
 
 /// Make database key from hash and prefix.
 pub fn prefixed_key<H: KeyHasher>(key: &H::Out, prefix: &[u8]) -> Vec<u8> {
@@ -307,13 +300,9 @@
 	}
 }
 
-<<<<<<< HEAD
 #[cfg(feature = "deprecated")]
-impl<H, T> MemoryDB<H, T>
-=======
 #[cfg(feature = "std")]
 impl<H, KF, T> MemoryDB<H, KF, T>
->>>>>>> 3b16b714
 where
 	H: KeyHasher,
 	T: HeapSizeOf,
@@ -327,12 +316,13 @@
 	}
 }
 
-<<<<<<< HEAD
-impl<H, T> MallocSizeOf for MemoryDB<H, T>
+impl<H, KF, T> MallocSizeOf for MemoryDB<H, KF, T>
 where
 	H: KeyHasher,
 	H::Out: MallocSizeOf,
 	T: MallocSizeOf,
+	KF: KeyFunction<H>,
+	KF::Key: MallocSizeOf,
 {
 	fn size_of(&self, ops: &mut MallocSizeOfOps) -> usize {
 		self.data.size_of(ops)
@@ -342,10 +332,7 @@
 }
 
 
-impl<H, T> PlainDB<H::Out, T> for MemoryDB<H, T>
-=======
 impl<H, KF, T> PlainDB<H::Out, T> for MemoryDB<H, KF, T>
->>>>>>> 3b16b714
 where
 	H: KeyHasher,
 	T: Default + PartialEq<T> + for<'a> From<&'a [u8]> + Clone + Send + Sync,
